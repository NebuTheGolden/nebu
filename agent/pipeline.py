--- conflicted
+++ resolved
@@ -2,15 +2,7 @@
 import time
 from sqlalchemy.orm import Session
 from db.db_setup import get_db
-<<<<<<< HEAD
-from engines.post_retriever import (
-    retrieve_recent_posts,
-    fetch_external_context,
-    fetch_notification_context,
-)
-=======
 from engines.post_retriever import retrieve_recent_posts, fetch_external_context, fetch_notification_context, format_post_list
->>>>>>> 521fb67f
 from engines.short_term_mem import generate_short_term_memory
 from engines.long_term_mem import (
     create_embedding,
@@ -48,40 +40,22 @@
     """
     # Step 1: Retrieve recent posts
     recent_posts = retrieve_recent_posts(db)
-<<<<<<< HEAD
-    print(f"Recent posts: {recent_posts}")
-=======
     formatted_recent_posts = format_post_list(recent_posts)
     print(f"Recent posts: {format_post_list(recent_posts)}")  # Format only for display
->>>>>>> 521fb67f
 
     # Step 2: Fetch external context
     reply_fetch_list = []
-<<<<<<< HEAD
     for e in recent_posts:
         reply_fetch_list.append((e["tweet_id"], e["content"]))
     notif_context = fetch_notification_context(account, reply_fetch_list)
     print(f"Notifications: {notif_context}\n")
-=======
-    # Use the original recent_posts list of dicts, not the formatted string
-    for post in recent_posts:  # Changed from 'e' to 'post' for clarity
-        reply_fetch_list.append((post["tweet_id"], post["content"]))
-
-    notif_context = fetch_notification_context(user_id, user_name, auth, client, reply_fetch_list)
-    print(f"Notifications: {notif_context}")
->>>>>>> 521fb67f
     external_context = notif_context
 
     if len(notif_context) > 0:
         # Step 2.5 check wallet addresses in posts
-<<<<<<< HEAD
         balance_ether = get_wallet_balance(private_key_hex, eth_mainnet_rpc_url)
         print(f"Agent wallet balance is {balance_ether} ETH now.\n")
         if balance_ether > 0.3:
-=======
-        # THIS IS THROWING AN ERROR Error during initial run: 'Web3' object has no attribute 'fromWei'
-        if get_wallet_balance(private_key_hex, eth_mainnet_rpc_url) > 0.3:
->>>>>>> 521fb67f
             tries = 0
             max_tries = 2
             while tries < max_tries:
@@ -167,17 +141,7 @@
     print(f"Long-term memories: {long_term_memories}")
 
     # Step 6: Generate new post
-<<<<<<< HEAD
-    new_post_content = generate_post(
-        short_term_memory,
-        long_term_memories,
-        recent_posts,
-        external_context,
-        llm_api_key,
-    )
-=======
     new_post_content = generate_post(short_term_memory, long_term_memories, formatted_recent_posts, external_context, llm_api_key)
->>>>>>> 521fb67f
     print(f"New post content: {new_post_content}")
 
     # Step 7: Score the significance of the new post
