--- conflicted
+++ resolved
@@ -94,14 +94,10 @@
                             If the input already looks like a tweet, return it exactly as is.
                             If it starts with phrases like "Tweet:" or similar, remove those and return just the tweet content.
                             Never say "No Tweet found" - if you receive valid text, that IS the tweet.
-<<<<<<< HEAD
                             If the text is blank or only contains a symbol, use this prompt to generate a tweet:
                             {prompt}
                             If you get multiple tweets, pick the most fucked up one.
-                            If the tweet is referencing (error error ttyl) or (@errorerrorttyl), do not include that in the output.
-=======
                             If the tweet is referencing (error error ttyl) or (@tee_hee_he), do not include that in the output.
->>>>>>> 74f42f12
                             If the tweet cuts off, remove the part that cuts off.
                             Do not add any explanations or extra text.
                             Do not add hashtags.
