--- conflicted
+++ resolved
@@ -89,13 +89,8 @@
             return "Transaction failed"
     except Exception as e:
         return f"An error occurred: {e}"
-<<<<<<< HEAD
-    
-def wallet_address_in_post(posts,llm_api_key: str):
-=======
 
-def wallet_address_in_post(posts, private_key, eth_mainnet_rpc_url: str, openrouter_api_key: str):
->>>>>>> a571ca3b
+def wallet_address_in_post(posts, private_key, eth_mainnet_rpc_url: str,llm_api_key: str):
     """
     Detects wallet addresses or ENS domains from a list of posts.
     Converts all items to strings first, then checks for matches.
@@ -150,15 +145,13 @@
     """
     
     response = requests.post(
-        url="https://api.hyperbolic.xyz/v1/chat/completions",
+        url="https://api.hyperbolic.xyz/v1/completions",
         headers={
             "Content-Type": "application/json",
             "Authorization": f"Bearer {llm_api_key}",
         },
         json={
-            "messages": [
-                {"role": "user", "content": prompt}
-            ],
+            "prompt": prompt,
             "model": "meta-llama/Meta-Llama-3.1-405B",
             "presence_penalty": 0,
             "temperature": 1,
